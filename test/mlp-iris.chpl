--- conflicted
+++ resolved
@@ -1,4 +1,3 @@
-//use NNModels;
 use NN;
 writeln("How do you run tests in Chapel?");
 
@@ -11,17 +10,10 @@
 
 const epochs:int = 5000,
       lr: real = 0.1;
-<<<<<<< HEAD
-var model = new Sequential(epochs=epochs, lr=lr);
-model.add(new Dense(units=2, inputDim=4, batchSize=3));
-model.add(new Dense(units=6));
-model.add(new Dense(units=9));
-=======
 var model = new Sequential();
 model.add(new Dense(units=2, inputDim=4, batchSize=3));
 model.add(new Dense(units=1));
 //model.add(new Dense(units=6));
->>>>>>> 7456043e
 model.add(new Activation(name="relu"));
 
 var o = model.fit(xTrain=X,yTrain=y, epochs=epochs, lr=lr);
